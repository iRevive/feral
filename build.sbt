/*
 * Copyright 2021 Typelevel
 *
 * Licensed under the Apache License, Version 2.0 (the "License");
 * you may not use this file except in compliance with the License.
 * You may obtain a copy of the License at
 *
 *     http://www.apache.org/licenses/LICENSE-2.0
 *
 * Unless required by applicable law or agreed to in writing, software
 * distributed under the License is distributed on an "AS IS" BASIS,
 * WITHOUT WARRANTIES OR CONDITIONS OF ANY KIND, either express or implied.
 * See the License for the specific language governing permissions and
 * limitations under the License.
 */

name := "feral"

ThisBuild / baseVersion := "0.1"

ThisBuild / organization := "org.typelevel"
ThisBuild / organizationName := "Typelevel"

ThisBuild / developers := List(
  Developer("armanbilge", "Arman Bilge", "@armanbilge", url("https://github.com/armanbilge")),
  Developer("bpholt", "Brian Holt", "@bpholt", url("https://github.com/bpholt")),
  Developer("djspiewak", "Daniel Spiewak", "@djspiewak", url("https://github.com/djspiewak"))
)

enablePlugins(SonatypeCiReleasePlugin)
ThisBuild / spiewakCiReleaseSnapshots := true
ThisBuild / spiewakMainBranches := Seq("main")
ThisBuild / homepage := Some(url("https://github.com/typelevel/feral"))
ThisBuild / scmInfo := Some(
  ScmInfo(url("https://github.com/typelevel/feral"), "git@github.com:typelevel/feral.git"))

ThisBuild / githubWorkflowJavaVersions := List("corretto@8", "corretto@11")
ThisBuild / githubWorkflowEnv += ("JABBA_INDEX" -> "https://github.com/typelevel/jdk-index/raw/main/index.json")
ThisBuild / githubWorkflowBuildMatrixExclusions ++= {
  for {
    scala <- (ThisBuild / crossScalaVersions).value.init
    java <- (ThisBuild / githubWorkflowJavaVersions).value.tail
  } yield MatrixExclude(Map("scala" -> scala, "java" -> java))
}

ThisBuild / githubWorkflowGeneratedUploadSteps ~= { steps =>
  val mkdirStep = steps.head match {
    case WorkflowStep.Run(command :: _, _, _, _, _) =>
      WorkflowStep.Run(
        commands = List(command.replace("tar cf targets.tar", "mkdir -p")),
        name = Some("Make target directories")
      )
    case _ => sys.error("Can't generate make target dirs workflow step")
  }
  mkdirStep +: steps
}

ThisBuild / githubWorkflowBuildPreamble += WorkflowStep.Sbt(
  List(s"++$Scala213", "publishLocal"),
  name = Some("Publish local"),
  cond = Some(s"matrix.scala == '$Scala212'")
)

ThisBuild / githubWorkflowBuild += WorkflowStep.Sbt(
  List(s"scripted"),
  name = Some("Run sbt scripted tests"),
  cond = Some(s"matrix.scala == '$Scala212'")
)

replaceCommandAlias(
  "ci",
  "; project /; headerCheckAll; scalafmtCheckAll; scalafmtSbtCheck; clean; testIfRelevant; mimaReportBinaryIssuesIfRelevant"
)

ThisBuild / githubWorkflowBuildPreamble +=
  WorkflowStep.Use(
    UseRef.Public("actions", "setup-node", "v2"),
    name = Some("Setup NodeJS v14 LTS"),
    params = Map("node-version" -> "14")
  )

val Scala212 = "2.12.15"
val Scala213 = "2.13.7"
val Scala3 = "3.1.0"
ThisBuild / crossScalaVersions := Seq(Scala212, Scala3, Scala213)

val catsEffectVersion = "3.3.0"
val circeVersion = "0.14.1"
val fs2Version = "3.2.3"
val http4sVersion = "0.23.7"
val natchezVersion = "0.1.5"
val munitVersion = "0.7.29"
val munitCEVersion = "1.0.7"

lazy val commonSettings = Seq(
  crossScalaVersions := Seq(Scala3, Scala213)
)

lazy val root =
  project
    .in(file("."))
    .aggregate(
      core.js,
      core.jvm,
      lambda.js,
      lambda.jvm,
      sbtLambda,
      lambdaHttp4s.js,
      lambdaHttp4s.jvm,
      lambdaCloudFormationCustomResource.js,
      lambdaCloudFormationCustomResource.jvm,
      examples.js,
      examples.jvm
    )
    .enablePlugins(NoPublishPlugin)

lazy val core = crossProject(JSPlatform, JVMPlatform)
  .crossType(CrossType.Pure)
  .in(file("core"))
  .settings(
    name := "feral-core",
    libraryDependencies ++= Seq(
      "org.typelevel" %%% "cats-effect" % catsEffectVersion
    )
  )
  .settings(commonSettings)

lazy val lambda = crossProject(JSPlatform, JVMPlatform)
  .in(file("lambda"))
  .settings(
    name := "feral-lambda",
    libraryDependencies ++= Seq(
      "org.tpolecat" %%% "natchez-core" % natchezVersion,
      "io.circe" %%% "circe-scodec" % circeVersion,
      "org.scodec" %%% "scodec-bits" % "1.1.30",
      "org.scalameta" %%% "munit-scalacheck" % munitVersion % Test
    ),
    libraryDependencies ++= {
      if (isDotty.value) Nil
      else
        Seq(
          "io.circe" %%% "circe-literal" % circeVersion % Test,
          "io.circe" %% "circe-jawn" % circeVersion % Test // %% b/c used for literal macro at compile-time only
        )
    }
  )
  .settings(commonSettings)
  .jsSettings(
    libraryDependencies ++= Seq(
      "io.circe" %%% "circe-scalajs" % circeVersion,
      "io.github.cquiroz" %%% "scala-java-time" % "2.3.0"
    )
  )
  .jvmSettings(
    libraryDependencies ++= Seq(
      "com.amazonaws" % "aws-lambda-java-core" % "1.2.1",
      "co.fs2" %%% "fs2-io" % fs2Version,
      "io.circe" %%% "circe-jawn" % circeVersion,
      "io.circe" %%% "circe-fs2" % "0.14.0"
    )
  )
  .dependsOn(core)

lazy val sbtLambda = project
  .in(file("sbt-lambda"))
  .enablePlugins(SbtPlugin, BuildInfoPlugin)
  .settings(
    name := "sbt-feral-lambda",
    crossScalaVersions := Seq(Scala212),
    addSbtPlugin("org.scala-js" % "sbt-scalajs" % scalaJSVersion),
    addSbtPlugin("io.chrisdavenport" %% "sbt-npm-package" % "0.0.5"),
    buildInfoPackage := "feral.lambda.sbt",
    buildInfoKeys += organization,
    scriptedLaunchOpts := {
      scriptedLaunchOpts.value ++ Seq("-Xmx1024M", "-Dplugin.version=" + version.value)
    }
  )

lazy val lambdaHttp4s = crossProject(JSPlatform, JVMPlatform)
  .crossType(CrossType.Pure)
  .in(file("lambda-http4s"))
  .settings(
    name := "feral-lambda-http4s",
    libraryDependencies ++= Seq(
      "org.http4s" %%% "http4s-server" % http4sVersion,
      "org.typelevel" %%% "munit-cats-effect-3" % "1.0.7" % Test
    )
  )
  .settings(commonSettings)
  .dependsOn(lambda % "compile->compile;test->test")

lazy val lambdaCloudFormationCustomResource = crossProject(JSPlatform, JVMPlatform)
  .crossType(CrossType.Pure)
  .in(file("lambda-cloudformation-custom-resource"))
  .settings(
    name := "feral-lambda-cloudformation-custom-resource",
    scalacOptions ++= (CrossVersion.partialVersion(scalaVersion.value) match {
      case Some((2, 13)) => Seq("-Ywarn-macros:after")
      case _ => Nil
    }),
    libraryDependencies ++= Seq(
      "io.monix" %%% "newtypes-core" % "0.0.1",
      "org.http4s" %%% "http4s-client" % http4sVersion,
      "org.http4s" %%% "http4s-circe" % http4sVersion
    )
  )
  .settings(commonSettings)
  .dependsOn(lambda)

lazy val examples = crossProject(JSPlatform, JVMPlatform)
  .crossType(CrossType.Pure)
  .in(file("examples"))
<<<<<<< HEAD
  .settings(
    libraryDependencies ++= Seq(
      "org.http4s" %%% "http4s-dsl" % http4sVersion,
      "org.http4s" %%% "http4s-ember-client" % http4sVersion,
      "org.tpolecat" %% "natchez-noop" % natchezVersion, // TODO %%%
      "org.tpolecat" %% "natchez-http4s" % "0.1.3", // TODO %%%
      "org.tpolecat" %%% "skunk-core" % "0.2.2"
    )
  )
  .dependsOn(lambda, lambdaHttp4s)
=======
  .settings(commonSettings)
  .dependsOn(lambda)
>>>>>>> a0c06ae9
  .enablePlugins(NoPublishPlugin)<|MERGE_RESOLUTION|>--- conflicted
+++ resolved
@@ -210,7 +210,6 @@
 lazy val examples = crossProject(JSPlatform, JVMPlatform)
   .crossType(CrossType.Pure)
   .in(file("examples"))
-<<<<<<< HEAD
   .settings(
     libraryDependencies ++= Seq(
       "org.http4s" %%% "http4s-dsl" % http4sVersion,
@@ -220,9 +219,6 @@
       "org.tpolecat" %%% "skunk-core" % "0.2.2"
     )
   )
+  .settings(commonSettings)
   .dependsOn(lambda, lambdaHttp4s)
-=======
-  .settings(commonSettings)
-  .dependsOn(lambda)
->>>>>>> a0c06ae9
   .enablePlugins(NoPublishPlugin)
--- conflicted
+++ resolved
@@ -182,13 +182,8 @@
       "org.http4s" %%% "http4s-dsl" % http4sVersion,
       "org.http4s" %%% "http4s-ember-client" % http4sVersion,
       "org.tpolecat" %%% "natchez-xray" % natchezVersion,
-<<<<<<< HEAD
       "org.tpolecat" %%% "natchez-http4s" % "0.5.0",
-      "org.tpolecat" %%% "skunk-core" % "0.3.2"
-=======
-      "org.tpolecat" %%% "natchez-http4s" % "0.3.2",
       "org.tpolecat" %%% "skunk-core" % "0.5.0"
->>>>>>> ba4895e6
     )
   )
   .settings(commonSettings)
